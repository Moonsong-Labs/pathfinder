--- conflicted
+++ resolved
@@ -13,6 +13,7 @@
 
 - Pathfinder now fetches data concurrently from the feeder gateway when catching up. The `--gateway.fetch-concurrency` CLI option can be used to limit how many blocks are fetched concurrently (the default is 8).
 - `--disable-version-update-check` CLI option has been added to disable the periodic checking for a new version.
+- Added the `pathfinder_getClassProof` endpoint to retrieve the Merkle proof of any class hash in the class trie.
 
 ### Changed
 
@@ -35,11 +36,7 @@
 ### Added
 
 - `--sync.l1-poll-interval` CLI option has been added to set the poll interval for L1 state. Defaults to 30s.
-<<<<<<< HEAD
-- Added the `pathfinder_getClassProof` endpoint to retrieve the Merkle proof of any class hash in the class trie.
-=======
 - Support for Starknet 0.13.2.1.
->>>>>>> d8cc94a1
 
 ## [0.14.1] - 2024-07-29
 
