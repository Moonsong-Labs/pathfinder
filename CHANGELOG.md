--- conflicted
+++ resolved
@@ -7,11 +7,7 @@
 The format is based on [Keep a Changelog](https://keepachangelog.com/en/1.0.0/),
 and this project adheres to [Semantic Versioning](https://semver.org/spec/v2.0.0.html).
 
-<<<<<<< HEAD
-## Unreleased
-=======
 ## [0.16.3] - 2025-04-03
->>>>>>> f6005760
 
 ### Added
 
@@ -20,13 +16,8 @@
 ### Fixed
 
 - `starknet_subscribeEvents` subscriptions stop sending notifications.
-<<<<<<< HEAD
-- Broken aggregate bloom filter migration has been updated to work properly. If you migrated from a database running in
-archived mode, please [re-download our latest snapshot](https://eqlabs.github.io/pathfinder/database-snapshots) and re-run the migrations.
-=======
 - Broken aggregate bloom filter migration has been updated to work properly. If you migrated from a database running in archived mode, please [re-download our latest snapshot](https://eqlabs.github.io/pathfinder/database-snapshots) and re-run the migrations.
 - `starknet_getStateUpdate` has `new_root` and `old_root` swapped.
->>>>>>> f6005760
 
 ### Changed
 
