[workspace]
members = [
    "crates/common",
    "crates/compiler",
    "crates/crypto",
    "crates/ethereum",
    "crates/executor",
    "crates/gateway-client",
    "crates/gateway-test-fixtures",
    "crates/gateway-types",
    "crates/merkle-tree",
    "crates/p2p",
    "crates/p2p_proto",
    "crates/p2p_proto_derive",
    "crates/p2p_stream",
    "crates/pathfinder",
    "crates/retry",
    "crates/rpc",
    "crates/serde",
    "crates/storage",
]
exclude = [
    "crates/load-test",
    "crates/stark_hash_python",
    "utils/pathfinder-probe",
]
resolver = "2"

[profile.release-lto]
inherits = "release"
codegen-units = 1
lto = true

[profile.dev.package.flate2]
opt-level = 3

[workspace.package]
version = "0.11.3"
edition = "2021"
license = "MIT OR Apache-2.0"
rust-version = "1.76"
authors = ["Equilibrium Labs <info@equilibrium.co>"]

[workspace.dependencies]
anyhow = "1.0.75"
ark-ff = "0.4.2"
assert_matches = "1.5.0"
async-stream = "0.3.5"
async-trait = "0.1.73"
axum = "0.6.19"
base64 = "0.13.1"
bincode = "2.0.0-rc.3"
bitvec = "1.0.1"
blockifier = "=0.5.0"
<<<<<<< HEAD
=======
bloomfilter = "1.0.12"
>>>>>>> 69f71d47
bytes = "1.4.0"
cached = "0.44.0"
cairo-lang-starknet-classes = "=2.6.0"
# This one needs to match the version used by blockifier
cairo-vm = "=0.9.2"
casm-compiler-v1_0_0-alpha6 = { git = "https://github.com/starkware-libs/cairo", tag = "v1.0.0-alpha.6" }
casm-compiler-v1_0_0-rc0 = { git = "https://github.com/starkware-libs/cairo", tag = "v1.0.0-rc0" }
casm-compiler-v1_1_1 = "=1.1.1"
casm-compiler-v2 = "=2.6.0"
clap = "4.1.13"
console-subscriber = "0.1.10"
const-decoder = "0.3.0"
const_format = "0.2.31"
criterion = "0.5.1"
data-encoding = "2.4.0"
env_logger = "0.10.0"
fake = "2.8.0"
ff = "0.13"
flate2 = "1.0.27"
futures = { version = "0.3", default-features = false }
futures-bounded = "0.2.1"
hex = "0.4.3"
http = "0.2.9"
httpmock = "0.7.0-rc.1"
hyper = "0.14.27"
ipnet = "2.9.0"
jemallocator = "0.5.4"
keccak-hash = "0.10.0"
lazy_static = "1.4.0"
libp2p = { version = "0.53.0", default-features = false }
libp2p-identity = "0.2.2"
libp2p-plaintext = "0.41.0"
libp2p-swarm-test = "0.3.0"
metrics = "0.20.1"
metrics-exporter-prometheus = "0.11.0"
mime = "0.3"
mockall = "0.11.4"
num-bigint = "0.4.4"
paste = "1.0.14"
pretty_assertions_sorted = "1.2.3"
primitive-types = "0.12.1"
proc-macro2 = "1.0.66"
proptest = "1.2.0"
prost = "0.12.1"
prost-build = "0.12.1"
prost-types = "0.12.1"
quote = "1.0"
r2d2 = "0.8.10"
r2d2_sqlite = "0.21.0"
rand = "0.8.5"
rand_chacha = "0.3.1"
rayon = "1.8.0"
reqwest = "0.11.18"
rstest = "0.18.2"
rusqlite = "0.28.0"
semver = "1.0.18"
serde = "1.0.192"
serde_json = "1.0.105"
serde_with = "3.0.0"
sha2 = "0.10.7"
sha3 = "0.10"
smallvec = "1.13.1"
# This one needs to match the version used by blockifier
starknet_api = "=0.10.0"
<<<<<<< HEAD
test-log = { version = "0.2.12", default-features = false, features = [
    "trace",
] }
=======
syn = "1.0"
tempfile = "3.8"
test-log = { version = "0.2.12", default-features = false }
>>>>>>> 69f71d47
thiserror = "1.0.48"
time = "0.3.28"
tokio = "1.32.0"
tokio-retry = "0.3.0"
tokio-stream = "0.1.14"
tokio-tungstenite = "0.20"
tower = { version = "0.4.13", default-features = false }
tower-http = { version = "0.4.0", default-features = false }
tracing = "0.1.37"
tracing-subscriber = "0.3.17"
unsigned-varint = "0.8.0"
url = "2.4.1"
vergen = { version = "8", default-features = false }
void = "1.0.2"
warp = "0.3.5"
zeroize = "1.6.0"
zstd = "0.12.4"<|MERGE_RESOLUTION|>--- conflicted
+++ resolved
@@ -52,10 +52,7 @@
 bincode = "2.0.0-rc.3"
 bitvec = "1.0.1"
 blockifier = "=0.5.0"
-<<<<<<< HEAD
-=======
 bloomfilter = "1.0.12"
->>>>>>> 69f71d47
 bytes = "1.4.0"
 cached = "0.44.0"
 cairo-lang-starknet-classes = "=2.6.0"
@@ -120,15 +117,9 @@
 smallvec = "1.13.1"
 # This one needs to match the version used by blockifier
 starknet_api = "=0.10.0"
-<<<<<<< HEAD
-test-log = { version = "0.2.12", default-features = false, features = [
-    "trace",
-] }
-=======
 syn = "1.0"
 tempfile = "3.8"
 test-log = { version = "0.2.12", default-features = false }
->>>>>>> 69f71d47
 thiserror = "1.0.48"
 time = "0.3.28"
 tokio = "1.32.0"
