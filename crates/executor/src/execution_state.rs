use std::sync::Arc;

use anyhow::Context;
use blockifier::blockifier::block::{pre_process_block, BlockInfo, BlockNumberHashPair};
use blockifier::bouncer::BouncerConfig;
use blockifier::context::{BlockContext, ChainInfo};
use blockifier::state::cached_state::CachedState;
use blockifier::versioned_constants::VersionedConstants;
use pathfinder_common::{
    contract_address,
    BlockHeader,
    ChainId,
    ContractAddress,
    L1DataAvailabilityMode,
    StateUpdate,
};
use starknet_api::core::PatriciaKey;

use super::pending::PendingStateReader;
use super::state_reader::PathfinderStateReader;
use crate::IntoStarkFelt;

// NOTE: these are the same for _all_ networks
pub const ETH_FEE_TOKEN_ADDRESS: ContractAddress =
    contract_address!("0x049d36570d4e46f48e99674bd3fcc84644ddd6b96f7c741b1562b82f9e004dc7");
pub const STRK_FEE_TOKEN_ADDRESS: ContractAddress =
    contract_address!("0x04718f5a0fc34cc1af16a1cdee98ffb20c31f5cd61d6ab07201858f4287c938d");

mod versioned_constants {
    use std::borrow::Cow;
    use std::sync::LazyLock;

    use pathfinder_common::StarknetVersion;

    use super::VersionedConstants;

    const BLOCKIFIER_VERSIONED_CONSTANTS_JSON_0_13_0: &[u8] =
        include_bytes!("../resources/versioned_constants_13_0.json");

    const BLOCKIFIER_VERSIONED_CONSTANTS_JSON_0_13_1: &[u8] =
        include_bytes!("../resources/versioned_constants_13_1.json");

    const BLOCKIFIER_VERSIONED_CONSTANTS_JSON_0_13_1_1: &[u8] =
        include_bytes!("../resources/versioned_constants_13_1_1.json");

    const BLOCKIFIER_VERSIONED_CONSTANTS_JSON_0_13_2: &[u8] =
        include_bytes!("../resources/versioned_constants_13_2.json");

    const STARKNET_VERSION_0_13_1: StarknetVersion = StarknetVersion::new(0, 13, 1, 0);

    const STARKNET_VERSION_0_13_1_1: StarknetVersion = StarknetVersion::new(0, 13, 1, 1);

    const STARKNET_VERSION_0_13_2: StarknetVersion = StarknetVersion::new(0, 13, 2, 0);

<<<<<<< HEAD
    pub static BLOCKIFIER_VERSIONED_CONSTANTS_0_13_0: LazyLock<VersionedConstants> =
        LazyLock::new(|| {
            serde_json::from_slice(BLOCKIFIER_VERSIONED_CONSTANTS_JSON_0_13_0).unwrap()
        });
=======
    const STARKNET_VERSION_0_13_2_1: StarknetVersion = StarknetVersion::new(0, 13, 2, 1);

    lazy_static::lazy_static! {
        pub static ref BLOCKIFIER_VERSIONED_CONSTANTS_0_13_0: VersionedConstants =
            serde_json::from_slice(BLOCKIFIER_VERSIONED_CONSTANTS_JSON_0_13_0).unwrap();
>>>>>>> ebe2538c

    pub static BLOCKIFIER_VERSIONED_CONSTANTS_0_13_1: LazyLock<VersionedConstants> =
        LazyLock::new(|| {
            serde_json::from_slice(BLOCKIFIER_VERSIONED_CONSTANTS_JSON_0_13_1).unwrap()
        });

<<<<<<< HEAD
    pub static BLOCKIFIER_VERSIONED_CONSTANTS_0_13_1_1: LazyLock<VersionedConstants> =
        LazyLock::new(|| {
            serde_json::from_slice(BLOCKIFIER_VERSIONED_CONSTANTS_JSON_0_13_1_1).unwrap()
        });
=======
        pub static ref BLOCKIFIER_VERSIONED_CONSTANTS_0_13_1_1: VersionedConstants =
            serde_json::from_slice(BLOCKIFIER_VERSIONED_CONSTANTS_JSON_0_13_1_1).unwrap();

        pub static ref BLOCKIFIER_VERSIONED_CONSTANTS_0_13_2: VersionedConstants =
            serde_json::from_slice(BLOCKIFIER_VERSIONED_CONSTANTS_JSON_0_13_2).unwrap();
    }
>>>>>>> ebe2538c

    pub(super) fn for_version(
        version: &StarknetVersion,
        custom_versioned_constants: Option<VersionedConstants>,
    ) -> Cow<'static, VersionedConstants> {
        // We use 0.13.0 for all blocks _before_ 0.13.1.
        if version < &STARKNET_VERSION_0_13_1 {
            Cow::Borrowed(&BLOCKIFIER_VERSIONED_CONSTANTS_0_13_0)
        } else if version < &STARKNET_VERSION_0_13_1_1 {
            Cow::Borrowed(&BLOCKIFIER_VERSIONED_CONSTANTS_0_13_1)
        } else if version < &STARKNET_VERSION_0_13_2 {
            Cow::Borrowed(&BLOCKIFIER_VERSIONED_CONSTANTS_0_13_1_1)
        } else if version < &STARKNET_VERSION_0_13_2_1 {
            Cow::Borrowed(&BLOCKIFIER_VERSIONED_CONSTANTS_0_13_2)
        } else {
            custom_versioned_constants
                .map(Cow::Owned)
                .unwrap_or_else(|| Cow::Borrowed(VersionedConstants::latest_constants()))
        }
    }
}

pub struct ExecutionState<'tx> {
    transaction: &'tx pathfinder_storage::Transaction<'tx>,
    pub chain_id: ChainId,
    pub header: BlockHeader,
    execute_on_parent_state: bool,
    pending_state: Option<Arc<StateUpdate>>,
    allow_use_kzg_data: bool,
    custom_versioned_constants: Option<VersionedConstants>,
}

impl<'tx> ExecutionState<'tx> {
    pub(super) fn starknet_state(
        self,
    ) -> anyhow::Result<(
        CachedState<PendingStateReader<PathfinderStateReader<'tx>>>,
        BlockContext,
    )> {
        let block_number = if self.execute_on_parent_state {
            self.header.number.parent()
        } else {
            Some(self.header.number)
        };

        let raw_reader = PathfinderStateReader::new(
            self.transaction,
            block_number,
            self.pending_state.is_some(),
        );
        let pending_state_reader = PendingStateReader::new(raw_reader, self.pending_state.clone());
        let mut cached_state = CachedState::new(pending_state_reader);

        let chain_info = self.chain_info()?;
        let block_info = self.block_info()?;

        // Perform system contract updates if we are executing ontop of a parent block.
        // Currently this is only the block hash from 10 blocks ago.
        let old_block_number_and_hash = if self.header.number.get() >= 10 {
            let block_number_whose_hash_becomes_available =
                pathfinder_common::BlockNumber::new_or_panic(self.header.number.get() - 10);
            let block_hash = self
                .transaction
                .block_hash(block_number_whose_hash_becomes_available.into())?
                .context("Getting historical block hash")?;

            tracing::trace!(%block_number_whose_hash_becomes_available, %block_hash, "Setting historical block hash");

            Some(BlockNumberHashPair {
                number: starknet_api::block::BlockNumber(
                    block_number_whose_hash_becomes_available.get(),
                ),
                hash: starknet_api::block::BlockHash(block_hash.0.into_starkfelt()),
            })
        } else {
            None
        };

        let versioned_constants = versioned_constants::for_version(
            &self.header.starknet_version,
            self.custom_versioned_constants,
        );

        pre_process_block(
            &mut cached_state,
            old_block_number_and_hash,
            block_info.block_number,
        )?;

        let block_context = BlockContext::new(
            block_info,
            chain_info,
            versioned_constants.into_owned(),
            BouncerConfig::max(),
        );

        Ok((cached_state, block_context))
    }

    fn chain_info(&self) -> anyhow::Result<ChainInfo> {
        let eth_fee_token_address = starknet_api::core::ContractAddress(
            PatriciaKey::try_from(ETH_FEE_TOKEN_ADDRESS.0.into_starkfelt())
                .expect("ETH fee token address overflow"),
        );
        let strk_fee_token_address = starknet_api::core::ContractAddress(
            PatriciaKey::try_from(STRK_FEE_TOKEN_ADDRESS.0.into_starkfelt())
                .expect("STRK fee token address overflow"),
        );

        let chain_id: Vec<_> = self
            .chain_id
            .0
            .to_be_bytes()
            .into_iter()
            .skip_while(|b| *b == 0)
            .collect();
        let chain_id = String::from_utf8(chain_id)?;

        let chain_id = match self.chain_id {
            ChainId::MAINNET => starknet_api::core::ChainId::Mainnet,
            ChainId::SEPOLIA_TESTNET => starknet_api::core::ChainId::Sepolia,
            _ => starknet_api::core::ChainId::Other(chain_id),
        };

        Ok(ChainInfo {
            chain_id,
            fee_token_addresses: blockifier::context::FeeTokenAddresses {
                strk_fee_token_address,
                eth_fee_token_address,
            },
        })
    }

    fn block_info(&self) -> anyhow::Result<BlockInfo> {
        Ok(BlockInfo {
            block_number: starknet_api::block::BlockNumber(self.header.number.get()),
            block_timestamp: starknet_api::block::BlockTimestamp(self.header.timestamp.get()),
            sequencer_address: starknet_api::core::ContractAddress(
                PatriciaKey::try_from(self.header.sequencer_address.0.into_starkfelt())
                    .expect("Sequencer address overflow"),
            ),
            gas_prices: blockifier::blockifier::block::GasPrices {
                eth_l1_gas_price: if self.header.eth_l1_gas_price.0 == 0 {
                    // Bad API design - the genesis block has 0 gas price, but
                    // blockifier doesn't allow for it. This isn't critical for
                    // consensus, so we just use 1.
                    1.try_into().unwrap()
                } else {
                    self.header.eth_l1_gas_price.0.try_into().unwrap()
                },
                strk_l1_gas_price: if self.header.strk_l1_gas_price.0 == 0 {
                    // Bad API design - the genesis block has 0 gas price, but
                    // blockifier doesn't allow for it. This isn't critical for
                    // consensus, so we just use 1.
                    1.try_into().unwrap()
                } else {
                    self.header.strk_l1_gas_price.0.try_into().unwrap()
                },
                eth_l1_data_gas_price: if self.header.eth_l1_data_gas_price.0 == 0 {
                    // Bad API design - pre-v0.13.1 blocks have 0 data gas price, but
                    // blockifier doesn't allow for it. This value is ignored for those
                    // transactions.
                    1.try_into().unwrap()
                } else {
                    self.header.eth_l1_data_gas_price.0.try_into().unwrap()
                },
                strk_l1_data_gas_price: if self.header.strk_l1_data_gas_price.0 == 0 {
                    // Bad API design - pre-v0.13.1 blocks have 0 data gas price, but
                    // blockifier doesn't allow for it. This value is ignored for those
                    // transactions.
                    1.try_into().unwrap()
                } else {
                    self.header.strk_l1_data_gas_price.0.try_into().unwrap()
                },
            },
            use_kzg_da: self.allow_use_kzg_data
                && self.header.l1_da_mode == L1DataAvailabilityMode::Blob,
        })
    }

    pub fn trace(
        transaction: &'tx pathfinder_storage::Transaction<'tx>,
        chain_id: ChainId,
        header: BlockHeader,
        pending_state: Option<Arc<StateUpdate>>,
        custom_versioned_constants: Option<VersionedConstants>,
    ) -> Self {
        Self {
            transaction,
            chain_id,
            header,
            pending_state,
            execute_on_parent_state: true,
            allow_use_kzg_data: true,
            custom_versioned_constants,
        }
    }

    pub fn simulation(
        transaction: &'tx pathfinder_storage::Transaction<'tx>,
        chain_id: ChainId,
        header: BlockHeader,
        pending_state: Option<Arc<StateUpdate>>,
        l1_blob_data_availability: L1BlobDataAvailability,
        custom_versioned_constants: Option<VersionedConstants>,
    ) -> Self {
        Self {
            transaction,
            chain_id,
            header,
            pending_state,
            execute_on_parent_state: false,
            allow_use_kzg_data: l1_blob_data_availability == L1BlobDataAvailability::Enabled,
            custom_versioned_constants,
        }
    }
}

#[derive(Copy, Clone, PartialEq)]
pub enum L1BlobDataAvailability {
    Disabled,
    Enabled,
}<|MERGE_RESOLUTION|>--- conflicted
+++ resolved
@@ -52,37 +52,27 @@
 
     const STARKNET_VERSION_0_13_2: StarknetVersion = StarknetVersion::new(0, 13, 2, 0);
 
-<<<<<<< HEAD
+    const STARKNET_VERSION_0_13_2_1: StarknetVersion = StarknetVersion::new(0, 13, 2, 1);
+
     pub static BLOCKIFIER_VERSIONED_CONSTANTS_0_13_0: LazyLock<VersionedConstants> =
         LazyLock::new(|| {
             serde_json::from_slice(BLOCKIFIER_VERSIONED_CONSTANTS_JSON_0_13_0).unwrap()
         });
-=======
-    const STARKNET_VERSION_0_13_2_1: StarknetVersion = StarknetVersion::new(0, 13, 2, 1);
-
-    lazy_static::lazy_static! {
-        pub static ref BLOCKIFIER_VERSIONED_CONSTANTS_0_13_0: VersionedConstants =
-            serde_json::from_slice(BLOCKIFIER_VERSIONED_CONSTANTS_JSON_0_13_0).unwrap();
->>>>>>> ebe2538c
 
     pub static BLOCKIFIER_VERSIONED_CONSTANTS_0_13_1: LazyLock<VersionedConstants> =
         LazyLock::new(|| {
             serde_json::from_slice(BLOCKIFIER_VERSIONED_CONSTANTS_JSON_0_13_1).unwrap()
         });
 
-<<<<<<< HEAD
     pub static BLOCKIFIER_VERSIONED_CONSTANTS_0_13_1_1: LazyLock<VersionedConstants> =
         LazyLock::new(|| {
             serde_json::from_slice(BLOCKIFIER_VERSIONED_CONSTANTS_JSON_0_13_1_1).unwrap()
         });
-=======
-        pub static ref BLOCKIFIER_VERSIONED_CONSTANTS_0_13_1_1: VersionedConstants =
-            serde_json::from_slice(BLOCKIFIER_VERSIONED_CONSTANTS_JSON_0_13_1_1).unwrap();
-
-        pub static ref BLOCKIFIER_VERSIONED_CONSTANTS_0_13_2: VersionedConstants =
-            serde_json::from_slice(BLOCKIFIER_VERSIONED_CONSTANTS_JSON_0_13_2).unwrap();
-    }
->>>>>>> ebe2538c
+
+    pub static BLOCKIFIER_VERSIONED_CONSTANTS_0_13_2: LazyLock<VersionedConstants> =
+        LazyLock::new(|| {
+            serde_json::from_slice(BLOCKIFIER_VERSIONED_CONSTANTS_JSON_0_13_2).unwrap()
+        });
 
     pub(super) fn for_version(
         version: &StarknetVersion,
