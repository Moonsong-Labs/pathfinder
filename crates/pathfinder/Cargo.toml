[package]
name = "pathfinder"
version = { workspace = true }
authors = { workspace = true }
edition = { workspace = true }
license = { workspace = true }
rust-version = { workspace = true }
# See more keys and their definitions at https://doc.rust-lang.org/cargo/reference/manifest.html

[lib]
name = "pathfinder_lib"
path = "src/lib.rs"

[features]
tokio-console = ["console-subscriber", "tokio/tracing"]
p2p = ["dep:base64", "dep:p2p", "dep:p2p_proto", "dep:zeroize"]
rpc-full-serde = []

[dependencies]
anyhow = { workspace = true }
async-stream = { workspace = true }
async-trait = { workspace = true }
base64 = { workspace = true, optional = true }
bitvec = { workspace = true }
bytes = { workspace = true }
<<<<<<< HEAD
=======
cairo-lang-starknet-classes = { version = "=2.6.0", optional = true }
>>>>>>> 128fa02c
clap = { workspace = true, features = ["derive", "env", "wrap_help"] }
console-subscriber = { workspace = true, optional = true }
fake = { workspace = true }
futures = { workspace = true }
ipnet = { workspace = true }
jemallocator = { workspace = true }
lazy_static = { workspace = true }
metrics = { workspace = true }
metrics-exporter-prometheus = { workspace = true }
p2p = { path = "../p2p", optional = true }
p2p_proto = { path = "../p2p_proto", optional = true }
pathfinder-common = { path = "../common" }
pathfinder-compiler = { path = "../compiler" }
pathfinder-crypto = { path = "../crypto" }
pathfinder-ethereum = { path = "../ethereum" }
pathfinder-merkle-tree = { path = "../merkle-tree" }
pathfinder-retry = { path = "../retry" }
pathfinder-rpc = { path = "../rpc" }
pathfinder-serde = { path = "../serde" }
pathfinder-storage = { path = "../storage" }
primitive-types = { workspace = true }
rand = { workspace = true }
rayon = { workspace = true }
reqwest = { workspace = true }
semver = { workspace = true }
serde = { workspace = true, features = ["derive"] }
serde_json = { workspace = true, features = [
    "arbitrary_precision",
    "raw_value",
] }
starknet-gateway-client = { path = "../gateway-client" }
starknet-gateway-types = { path = "../gateway-types" }
tempfile = { workspace = true }
thiserror = { workspace = true }
time = { workspace = true, features = ["macros"] }
tokio = { workspace = true, features = ["rt-multi-thread", "macros", "signal"] }
tokio-stream = { workspace = true }
tracing = { workspace = true }
tracing-subscriber = { workspace = true, features = ["env-filter", "time", "ansi"] }
url = { workspace = true }
warp = { workspace = true }
zeroize = { workspace = true, optional = true }
zstd = { workspace = true }

[dev-dependencies]
assert_matches = { workspace = true }
const-decoder = { workspace = true }
flate2 = { workspace = true }
http = { workspace = true }
mockall = { workspace = true }
pathfinder-common = { path = "../common", features = ["full-serde"] }
pathfinder-compiler = { path = "../compiler" }
pathfinder-executor = { path = "../executor" }
pathfinder-rpc = { path = "../rpc" }
pathfinder-storage = { path = "../storage" }
pretty_assertions_sorted = { workspace = true }
proptest = { workspace = true }
rand_chacha = { workspace = true }
rstest = { workspace = true }
serde_with = { workspace = true }
starknet-gateway-test-fixtures = { path = "../gateway-test-fixtures" }
starknet_api = { workspace = true }
tokio = { workspace = true, features = ["test-util"] }

[build-dependencies]
serde = { workspace = true, features = ["derive"] }
serde_json = { workspace = true, features = [
    "arbitrary_precision",
    "raw_value",
] }<|MERGE_RESOLUTION|>--- conflicted
+++ resolved
@@ -23,10 +23,6 @@
 base64 = { workspace = true, optional = true }
 bitvec = { workspace = true }
 bytes = { workspace = true }
-<<<<<<< HEAD
-=======
-cairo-lang-starknet-classes = { version = "=2.6.0", optional = true }
->>>>>>> 128fa02c
 clap = { workspace = true, features = ["derive", "env", "wrap_help"] }
 console-subscriber = { workspace = true, optional = true }
 fake = { workspace = true }
@@ -65,7 +61,11 @@
 tokio = { workspace = true, features = ["rt-multi-thread", "macros", "signal"] }
 tokio-stream = { workspace = true }
 tracing = { workspace = true }
-tracing-subscriber = { workspace = true, features = ["env-filter", "time", "ansi"] }
+tracing-subscriber = { workspace = true, features = [
+    "env-filter",
+    "time",
+    "ansi",
+] }
 url = { workspace = true }
 warp = { workspace = true }
 zeroize = { workspace = true, optional = true }
